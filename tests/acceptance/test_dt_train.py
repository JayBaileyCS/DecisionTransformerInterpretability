--- conflicted
+++ resolved
@@ -1,9 +1,5 @@
 import copy
-<<<<<<< HEAD
-import numpy as np 
-=======
 import numpy as np
->>>>>>> 2caeee0a
 import os
 import pickle
 
@@ -295,25 +291,16 @@
 @pytest.mark.parametrize(
     "dt",
     [
-<<<<<<< HEAD
-=======
-        pytest.param("dt1 nctx = 2"),
->>>>>>> 2caeee0a
         pytest.param("dt2 nctx = 5"),
         pytest.param("dt3 nctx = 8"),
     ],
     indirect=True,
 )
 def test_evaluate_dt_agent_with_trajectory_writer(environment_config, dt, run_config, online_config):
+    n_ctx = dt.transformer_config.n_ctx
     trajectory_path = "tmp/test_trajectory_writer_writer.pkl"
-<<<<<<< HEAD
-    n_ctx = dt.transformer_config.n_ctx
-=======
->>>>>>> 2caeee0a
     try:
         environment_config.max_steps = 10  # speed up test
-        batch = 0
-        eval_env_func = make_env(
             environment_config,
             seed=batch,
             idx=0,
@@ -345,34 +332,17 @@
             obs = data["data"]["observations"]
             assert type(obs) == np.ndarray
             assert obs.dtype == np.float64
-<<<<<<< HEAD
             assert obs.shape == (16, 1 + n_ctx // 3, 7, 7, 3), f"obs.shape is {obs.shape}"
 
             rtg = data["data"]["rtgs"]
             assert type(rtg) == np.ndarray
             assert rtg.dtype == np.float64
             assert rtg.shape == (16, 1 + n_ctx // 3, 1), f"rtg.shape is {rtg.shape}"
-=======
-            # assert obs.shape == [10, 10, 20, 20, 7], f"obs.shape is {obs.shape}"
-
-            rewards = data["data"]["rewards"]
-            assert type(rewards) == np.ndarray
-            assert rewards.dtype == np.float64
-            assert rewards.shape == [10, 10, 1], f"rewards.shape is {rewards.shape}"
->>>>>>> 2caeee0a
 
             actions = data["data"]["actions"]
             assert type(actions) == np.ndarray
             assert actions.dtype == np.int64
-<<<<<<< HEAD
             assert actions.shape == (16, n_ctx // 3, 1), f"actions.shape is {actions.shape}"
     finally:
         if os.path.exists(trajectory_path):
-            os.remove(trajectory_path)
-=======
-            assert actions.shape == [10, 9, 1], f"actions.shape is {actions.shape}"
-    finally:
-        if os.path.exists(trajectory_path):
-            os.remove(trajectory_path)
-
->>>>>>> 2caeee0a
+            os.remove(trajectory_path)