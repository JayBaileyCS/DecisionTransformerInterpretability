--- conflicted
+++ resolved
@@ -73,11 +73,7 @@
                         help='<Required> Set flag', required=False, default=[0, 1])
     parser.add_argument("--prob_go_from_end", type=float, default=0.1)
     parser.add_argument("--eval_max_time_steps", type=int, default=1000)
-<<<<<<< HEAD
-    parser.add_argument("--cuda", type=bool, default=False)
-=======
     parser.add_argument("--cuda", action=argparse.BooleanOptionalAction)
->>>>>>> 991fbcde
     parser.add_argument("--model_type", type=str,
                         default="decision_transformer")
     args = parser.parse_args()
